--- conflicted
+++ resolved
@@ -1,17 +1,15 @@
-<<<<<<< HEAD
 trust-store (2.0.1+ubports) xenial; urgency=medium
 
   * Imported to UBports
 
  -- UBports auto importer <infra@ubports.com>  Sun, 07 Jan 2018 22:16:42 +0300
-=======
+
 trust-store (2.0.0+17.04.20170413.2-0ubuntu1) zesty; urgency=medium
 
   [ Brandon Schaefer, Cemil Azizoglu ]
   * Updated to eliminate the Mir deprecations.
 
  -- Brandon Schaefer <brandon.schaefer@canonical.com>  Thu, 13 Apr 2017 15:22:29 +0000
->>>>>>> 821744b1
 
 trust-store (2.0.0+16.04.20160119-0ubuntu1) xenial; urgency=medium
 
@@ -72,7 +70,7 @@
 
   [ Thomas Voß ]
   * Revert bump to major revision 2, vivid (+overlay) still has
-    1.1.0 and gcc 4.9. 
+    1.1.0 and gcc 4.9.
 
   [ CI Train Bot ]
   * New rebuild forced.
