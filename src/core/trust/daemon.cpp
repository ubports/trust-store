/*
 * Copyright © 2014 Canonical Ltd.
 *
 * This program is free software: you can redistribute it and/or modify it
 * under the terms of the GNU Lesser General Public License version 3,
 * as published by the Free Software Foundation.
 *
 * This program is distributed in the hope that it will be useful,
 * but WITHOUT ANY WARRANTY; without even the implied warranty of
 * MERCHANTABILITY or FITNESS FOR A PARTICULAR PURPOSE.  See the
 * GNU Lesser General Public License for more details.
 *
 * You should have received a copy of the GNU Lesser General Public License
 * along with this program.  If not, see <http://www.gnu.org/licenses/>.
 *
 * Authored by: Thomas Voß <thomas.voss@canonical.com>
 */

#include <core/trust/daemon.h>

#include <core/trust/app_id_formatting_trust_agent.h>
#include <core/trust/cached_agent.h>
#include <core/trust/expose.h>
#include <core/trust/i18n.h>
<<<<<<< HEAD
#include <core/trust/privilege_escalation_prevention_agent.h>
=======
#include <core/trust/runtime.h>
>>>>>>> f393f3d1
#include <core/trust/store.h>
#include <core/trust/white_listing_agent.h>

#include <core/trust/mir_agent.h>

#include <core/trust/remote/agent.h>
#include <core/trust/remote/dbus.h>
#include <core/trust/remote/helpers.h>
#include <core/trust/remote/posix.h>

#include <core/trust/terminal_agent.h>

#include <core/trust/cached_agent_glog_reporter.h>

#include <core/dbus/asio/executor.h>

#include <boost/asio.hpp>
#include <boost/exception/diagnostic_information.hpp>
#include <boost/program_options.hpp>

#include <thread>
#include <chrono>

namespace Options = boost::program_options;

namespace
{
    core::trust::Daemon::Dictionary fill_dictionary_from_unrecognized_options(const Options::parsed_options& parsed_options)
    {
        auto unrecognized = Options::collect_unrecognized(
                    parsed_options.options,
                    Options::exclude_positional);

        core::trust::Daemon::Dictionary dict;

        for (std::string& element : unrecognized)
        {
            if (element.find("--") != 0)
                continue;

            auto idx = element.find("=");

            if (idx == std::string::npos)
                continue;

            auto key = element.substr(0, idx).substr(2, std::string::npos);
            auto value = element.substr(idx+1, std::string::npos);

            dict[key] = value;
        }

        return dict;
    }

    struct DummyAgent : public core::trust::Agent
    {
        DummyAgent(core::trust::Request::Answer canned_answer)
            : canned_answer{canned_answer}
        {
        }

        core::trust::Request::Answer authenticate_request_with_parameters(const RequestParameters&) override
        {
            return canned_answer;
        }

        core::trust::Request::Answer canned_answer;
    };

    core::dbus::Bus::Ptr bus_from_name(const std::string& bus_name)
    {
        core::dbus::Bus::Ptr bus;

        if (bus_name == "system")
            bus = std::make_shared<core::dbus::Bus>(core::dbus::WellKnownBus::system);
        else if (bus_name == "session")
            bus = std::make_shared<core::dbus::Bus>(core::dbus::WellKnownBus::session);
        else if (bus_name == "system_with_address_from_env")
            bus = std::make_shared<core::dbus::Bus>(core::posix::this_process::env::get_or_throw("DBUS_SYSTEM_BUS_ADDRESS"));
        else if (bus_name == "session_with_address_from_env")
            bus = std::make_shared<core::dbus::Bus>(core::posix::this_process::env::get_or_throw("DBUS_SESSION_BUS_ADDRESS"));

        if (not bus) throw std::runtime_error
        {
            "Could not create bus for name: " + bus_name
        };

        bus->install_executor(core::trust::Runtime::instance().make_executor_for_bus(bus));

        return bus;
    }

    core::dbus::Bus::Ptr bus_from_dictionary(const core::trust::Daemon::Dictionary& dict)
    {
        return bus_from_name(dict.at("bus"));
    }
}

const std::map<std::string, core::trust::Daemon::Skeleton::LocalAgentFactory>& core::trust::Daemon::Skeleton::known_local_agent_factories()
{
    static std::map<std::string, LocalAgentFactory> lut
    {
        {
            std::string{Daemon::LocalAgents::MirAgent::name},
            [](const std::string& service_name, const Dictionary& dict)
            {
                if (dict.count("trusted-mir-socket") == 0) throw std::runtime_error
                {
                    "Missing endpoint specification for accessing Mir's trusted socket."
                };

                auto trusted_mir_socket = dict.at("trusted-mir-socket");

                // TODO: log reconnection attempts
                int connection_attempts = 5;
                while (true)
                {
                    try
                    {
                        return core::trust::mir::create_agent_for_mir_connection(
                                    core::trust::mir::connect(
                                        trusted_mir_socket,
                                        service_name));
                    }
                    catch (core::trust::mir::InvalidMirConnection const&)
                    {
                        if (--connection_attempts == 0)
                            throw;
                    }
                    std::this_thread::sleep_for(std::chrono::seconds(1));
                    std::cerr << "reattempt connection to mir..."<< std::endl;
                }
            }
        },
        {
            std::string{Daemon::LocalAgents::TerminalAgent::name},
            [](const std::string& service_name, const Dictionary&)
            {
                return std::make_shared<core::trust::TerminalAgent>(service_name);
            }
        },
        {
            "TheAlwaysDenyingLocalAgent",
            [](const std::string&, const Dictionary&)
            {
                auto agent = std::shared_ptr<core::trust::Agent>
                {
                    new DummyAgent{core::trust::Request::Answer::denied}
                };

                return agent;
            }
        }
    };
    return lut;
}

const std::map<std::string, core::trust::Daemon::Skeleton::RemoteAgentFactory>& core::trust::Daemon::Skeleton::known_remote_agent_factories()
{
    static std::map<std::string, RemoteAgentFactory> lut
    {
        {
            std::string{Daemon::RemoteAgents::UnixDomainSocketRemoteAgent::name},
            [](const std::string& service_name, const std::shared_ptr<Agent>& agent, const Dictionary& dict)
            {
                if (dict.count("endpoint") == 0) throw std::runtime_error
                {
                    "Missing endpoint specification for UnixDomainSocketRemoteAgent."
                };

                core::trust::remote::posix::Skeleton::Configuration config
                {
                    agent,
                    core::trust::Runtime::instance().service(),
                    boost::asio::local::stream_protocol::endpoint{dict.at("endpoint")},
                    core::trust::remote::helpers::proc_stat_start_time_resolver(),
                    core::trust::remote::helpers::aa_get_task_con_app_id_resolver(),
                    dict.count("description-pattern") > 0 ?
                            dict.at("description-pattern") :
                            core::trust::i18n::tr("is trying to access") + " " + service_name + ".",
                    dict.count("verify-process-timestamp") > 0
                };

                return core::trust::remote::posix::Skeleton::create_skeleton_for_configuration(config);
            }
        },
        {
            std::string{Daemon::RemoteAgents::DBusRemoteAgent::name},
            [](const std::string& service_name, const std::shared_ptr<Agent>& agent, const Dictionary& dict)
            {
                if (dict.count("bus") == 0) throw std::runtime_error
                {
                    "Missing bus specifier, please choose from {system, session}."
                };

                auto bus = bus_from_dictionary(dict);

                std::string dbus_service_name = core::trust::remote::dbus::default_service_name_prefix + std::string{"."} + service_name;

                auto service = core::dbus::Service::use_service(bus, dbus_service_name);
                auto object = service->object_for_path(
                            core::dbus::types::ObjectPath
                            {
                                core::trust::remote::dbus::default_agent_registry_path
                            });

                core::dbus::DBus daemon{bus};

                core::trust::remote::dbus::Agent::Skeleton::Configuration config
                {
                    agent,
                    object,
                    daemon.make_service_watcher(dbus_service_name),
                    service,
                    bus,
                    core::trust::remote::helpers::aa_get_task_con_app_id_resolver()
                };

                return std::make_shared<core::trust::remote::dbus::Agent::Skeleton>(std::move(config));
            }
        }
    };
    return lut;
}

// Parses the configuration from the given command line.
core::trust::Daemon::Skeleton::Configuration core::trust::Daemon::Skeleton::Configuration::from_command_line(int argc, const char** argv)
{
    Options::variables_map vm;
    Dictionary dict;

    Options::options_description options{"Known options"};
    options.add_options()
            (Parameters::ForService::name, Options::value<std::string>()->required(), Parameters::ForService::description)
            (Parameters::WithTextDomain::name, Options::value<std::string>(), Parameters::WithTextDomain::description)
            (Parameters::StoreBus::name, Options::value<std::string>()->default_value("session"), Parameters::StoreBus::description)
            (Parameters::LocalAgent::name, Options::value<std::string>()->required(), Parameters::LocalAgent::description)
            (Parameters::RemoteAgent::name, Options::value<std::string>()->required(), Parameters::RemoteAgent::description);

    Options::command_line_parser parser
    {
        argc,
        argv
    };

    try
    {
        auto parsed_options = parser.options(options).allow_unregistered().run();
        Options::store(parsed_options, vm);
        Options::notify(vm);

        dict = fill_dictionary_from_unrecognized_options(parsed_options);
    } catch(const boost::exception& e)
    {
        throw std::runtime_error
        {
            "Error parsing command line: " + boost::diagnostic_information(e)
        };
    }

    auto service_name = vm[Parameters::ForService::name].as<std::string>();

    auto service_text_domain = service_name;

    if (vm.count(Parameters::WithTextDomain::name) > 0)
        service_text_domain = vm[Parameters::WithTextDomain::name].as<std::string>();

    core::trust::i18n::set_service_text_domain(service_text_domain);

    auto local_agent_factory = core::trust::Daemon::Skeleton::known_local_agent_factories()
            .at(vm[Parameters::LocalAgent::name].as<std::string>());

    auto remote_agent_factory = core::trust::Daemon::Skeleton::known_remote_agent_factories()
            .at(vm[Parameters::RemoteAgent::name].as<std::string>());

    auto local_store = core::trust::create_default_store(service_name);
    auto local_agent = local_agent_factory(service_name, dict);

    auto cached_agent = std::make_shared<core::trust::CachedAgent>(
        core::trust::CachedAgent::Configuration
        {
            local_agent,
            local_store,
            std::make_shared<core::trust::CachedAgentGlogReporter>(
                    core::trust::CachedAgentGlogReporter::Configuration{})
        });

    auto whitelisting_agent = std::make_shared<core::trust::WhiteListingAgent>([dict](const core::trust::Agent::RequestParameters& params) -> bool
    {
        static auto unconfined_predicate = core::trust::WhiteListingAgent::always_grant_for_unconfined();
        const bool is_unconfined = unconfined_predicate(params);
        return is_unconfined || ((not (dict.count("disable-whitelisting") > 0)) && params.application.id == "com.ubuntu.camera_camera");
    }, cached_agent);

    auto formatting_agent = std::make_shared<core::trust::AppIdFormattingTrustAgent>(whitelisting_agent);
    
    auto privilege_escalation_prevention_agent = std::make_shared<core::trust::PrivilegeEscalationPreventionAgent>(
        core::trust::PrivilegeEscalationPreventionAgent::default_user_id_functor(),
        formatting_agent);

    auto remote_agent = remote_agent_factory(service_name, formatting_agent, dict);

    return core::trust::Daemon::Skeleton::Configuration
    {
        service_name,
        bus_from_name(vm[Parameters::StoreBus::name].as<std::string>()),
        {local_store, privilege_escalation_prevention_agent},
        {remote_agent}
    };
}

// Executes the daemon with the given configuration.
core::posix::exit::Status core::trust::Daemon::Skeleton::main(const core::trust::Daemon::Skeleton::Configuration& configuration)
{
    // Expose the local store to the bus, keeping it exposed for the
    // lifetime of the returned token.
    auto token = core::trust::expose_store_to_bus_with_name(
                configuration.local.store,
                configuration.bus,
                configuration.service_name);

    core::trust::Runtime::instance().run();

    return core::posix::exit::Status::success;
}

const std::map<std::string, core::trust::Daemon::Stub::RemoteAgentFactory>& core::trust::Daemon::Stub::known_remote_agent_factories()
{
    static std::map<std::string, RemoteAgentFactory> lut
    {
        {
            std::string{Daemon::RemoteAgents::UnixDomainSocketRemoteAgent::name},
            [](const std::string&, const Dictionary& dict)
            {
                if (dict.count("endpoint") == 0) throw std::runtime_error
                {
                    "Missing endpoint specification for UnixDomainSocketRemoteAgent."
                };

                core::trust::remote::posix::Stub::Configuration config
                {
                    core::trust::Runtime::instance().service(),
                    boost::asio::local::stream_protocol::endpoint{dict.at("endpoint")},
                    core::trust::remote::helpers::proc_stat_start_time_resolver(),
                    core::trust::remote::posix::Stub::get_sock_opt_credentials_resolver(),
                    std::make_shared<core::trust::remote::posix::Stub::Session::Registry>()
                };

                return core::trust::remote::posix::Stub::create_stub_for_configuration(config);
            }
        },
        {
            std::string{Daemon::RemoteAgents::DBusRemoteAgent::name},
            [](const std::string& service_name, const Dictionary& dict)
            {
                auto bus = bus_from_dictionary(dict);

                std::string dbus_service_name = core::trust::remote::dbus::default_service_name_prefix + std::string{"."} + service_name;

                auto service = core::dbus::Service::add_service(bus, dbus_service_name);
                auto object = service->add_object_for_path(
                            core::dbus::types::ObjectPath
                            {
                                core::trust::remote::dbus::default_agent_registry_path
                            });

                core::trust::remote::dbus::Agent::Stub::Configuration config
                {
                    object,
                    bus
                };

                return std::make_shared<core::trust::remote::dbus::Agent::Stub>(config);
            }
        }
    };

    return lut;
}

core::trust::Daemon::Stub::Configuration core::trust::Daemon::Stub::Configuration::from_command_line(int argc, const char** argv)
{
    Options::variables_map vm;
    Dictionary dict;

    Options::options_description options{"Known options"};
    options.add_options()
            (Parameters::ForService::name, Options::value<std::string>()->required(), Parameters::ForService::description)
            (Parameters::RemoteAgent::name, Options::value<std::string>()->required(), Parameters::RemoteAgent::description);

    Options::command_line_parser parser
    {
        argc,
        argv
    };

    try
    {
        auto parsed_options = parser.options(options).allow_unregistered().run();
        Options::store(parsed_options, vm);
        Options::notify(vm);

        dict = fill_dictionary_from_unrecognized_options(parsed_options);
    } catch(const boost::exception& e)
    {
        throw std::runtime_error
        {
            "Error parsing command line: " + boost::diagnostic_information(e)
        };
    }

    auto service_name = vm[Parameters::ForService::name].as<std::string>();

    auto remote_agent_factory = core::trust::Daemon::Stub::known_remote_agent_factories()
            .at(vm[Parameters::RemoteAgent::name].as<std::string>());

    auto remote_agent = remote_agent_factory(service_name, dict);

    return core::trust::Daemon::Stub::Configuration
    {
        service_name,
        remote_agent
    };
}

namespace
{
// A very simple class to help with testing.
// A user can feed a request to the stub.
struct Shell : public std::enable_shared_from_this<Shell>
{
    Shell(const std::shared_ptr<core::trust::Agent>& agent, boost::asio::io_service& ios)
        : agent{agent},
          stdin{ios, STDIN_FILENO},
          app_id_resolver{core::trust::remote::helpers::aa_get_task_con_app_id_resolver()}
    {
    }

    ~Shell()
    {
        stop();
    }

    // Prints out the initial prompt and initiates a read operation on stdin.
    void start()
    {
        std::cout << "This is the super simple, interactive shell of the trust::store Daemon" << std::endl;
        std::cout << "The following commands are known:" << std::endl;
        std::cout << "  Enter a line like 'pid uid feature' to issue a query with the given parameters." << std::endl;

        start_read();
    }

    // Stops any outstanding read operation from stdin.
    void stop()
    {
        stdin.cancel();
    }

    // Prints the shell prompt and starts an asynchronous read on stdin.
    void start_read()
    {
        // Our shell prompt.
        std::cout << "> " << std::flush;

        // The async read operation
        boost::asio::async_read_until(
                    stdin,  // From stdin
                    buffer, // Into a buffer
                    '\n',   // Until we get a newline
                    boost::bind(
                        &Shell::read_finished,
                        shared_from_this(),
                        boost::asio::placeholders::error(),
                        boost::asio::placeholders::bytes_transferred()));
    }

    // Invoked in case of errors or if one line has been read from stdin.
    void read_finished(const boost::system::error_code& ec, std::size_t)
    {
        if (ec == boost::asio::error::operation_aborted)
            return;

        if (ec)
        {
            start_read();
            return;
        }

        core::trust::Agent::RequestParameters params;
        std::istream ss{&buffer};
        ss >> params.application.pid.value >> params.application.uid.value >> params.feature.value;

        // We fix up the parameters.
        params.application.id = app_id_resolver(params.application.pid);

        std::cout << agent->authenticate_request_with_parameters(params) << std::endl;

        buffer.consume(buffer.size());

        start_read();
    }

    // The agent we query for incoming requests.
    std::shared_ptr<core::trust::Agent> agent;
    // Async descriptor for reading from stdin.
    boost::asio::posix::stream_descriptor stdin;
    // The buffer we read in.
    boost::asio::streambuf buffer;
    // We use some helpers to fix up the quite limited requests we parse from the
    // command line
    core::trust::remote::helpers::AppIdResolver app_id_resolver;
};
}

// Executes the daemon with the given configuration.
core::posix::exit::Status core::trust::Daemon::Stub::main(const core::trust::Daemon::Stub::Configuration& configuration)
{
    // We setup our minimal shell here.
    auto shell = std::make_shared<Shell>(configuration.remote.agent, core::trust::Runtime::instance().service());

    // We start up our shell
    shell->start();

    // Wait until signal arrives.
    core::trust::Runtime::instance().run();

    return core::posix::exit::Status::success;
}

<|MERGE_RESOLUTION|>--- conflicted
+++ resolved
@@ -22,15 +22,14 @@
 #include <core/trust/cached_agent.h>
 #include <core/trust/expose.h>
 #include <core/trust/i18n.h>
-<<<<<<< HEAD
 #include <core/trust/privilege_escalation_prevention_agent.h>
-=======
 #include <core/trust/runtime.h>
->>>>>>> f393f3d1
 #include <core/trust/store.h>
 #include <core/trust/white_listing_agent.h>
 
 #include <core/trust/mir_agent.h>
+
+#include <core/trust/dbus/bus_factory.h>
 
 #include <core/trust/remote/agent.h>
 #include <core/trust/remote/dbus.h>
@@ -95,34 +94,6 @@
 
         core::trust::Request::Answer canned_answer;
     };
-
-    core::dbus::Bus::Ptr bus_from_name(const std::string& bus_name)
-    {
-        core::dbus::Bus::Ptr bus;
-
-        if (bus_name == "system")
-            bus = std::make_shared<core::dbus::Bus>(core::dbus::WellKnownBus::system);
-        else if (bus_name == "session")
-            bus = std::make_shared<core::dbus::Bus>(core::dbus::WellKnownBus::session);
-        else if (bus_name == "system_with_address_from_env")
-            bus = std::make_shared<core::dbus::Bus>(core::posix::this_process::env::get_or_throw("DBUS_SYSTEM_BUS_ADDRESS"));
-        else if (bus_name == "session_with_address_from_env")
-            bus = std::make_shared<core::dbus::Bus>(core::posix::this_process::env::get_or_throw("DBUS_SESSION_BUS_ADDRESS"));
-
-        if (not bus) throw std::runtime_error
-        {
-            "Could not create bus for name: " + bus_name
-        };
-
-        bus->install_executor(core::trust::Runtime::instance().make_executor_for_bus(bus));
-
-        return bus;
-    }
-
-    core::dbus::Bus::Ptr bus_from_dictionary(const core::trust::Daemon::Dictionary& dict)
-    {
-        return bus_from_name(dict.at("bus"));
-    }
 }
 
 const std::map<std::string, core::trust::Daemon::Skeleton::LocalAgentFactory>& core::trust::Daemon::Skeleton::known_local_agent_factories()
@@ -190,7 +161,7 @@
     {
         {
             std::string{Daemon::RemoteAgents::UnixDomainSocketRemoteAgent::name},
-            [](const std::string& service_name, const std::shared_ptr<Agent>& agent, const Dictionary& dict)
+            [](const std::string& service_name, const std::shared_ptr<Agent>& agent, const core::trust::dbus::BusFactory::Ptr&, const Dictionary& dict)
             {
                 if (dict.count("endpoint") == 0) throw std::runtime_error
                 {
@@ -214,15 +185,15 @@
             }
         },
         {
-            std::string{Daemon::RemoteAgents::DBusRemoteAgent::name},
-            [](const std::string& service_name, const std::shared_ptr<Agent>& agent, const Dictionary& dict)
+            std::string{Daemon::RemoteAgents::SystemServiceDBusRemoteAgent::name},
+            [](const std::string& service_name, const std::shared_ptr<Agent>& agent, const core::trust::dbus::BusFactory::Ptr& bf, const Dictionary& dict)
             {
                 if (dict.count("bus") == 0) throw std::runtime_error
                 {
                     "Missing bus specifier, please choose from {system, session}."
                 };
 
-                auto bus = bus_from_dictionary(dict);
+                auto bus = bf->bus_for_type(boost::lexical_cast<core::trust::dbus::BusFactory::Type>(dict.at("bus")));
 
                 std::string dbus_service_name = core::trust::remote::dbus::default_service_name_prefix + std::string{"."} + service_name;
 
@@ -247,6 +218,32 @@
 
                 return std::make_shared<core::trust::remote::dbus::Agent::Skeleton>(std::move(config));
             }
+        },
+        {
+            std::string{Daemon::RemoteAgents::SessionServiceDBusRemoteAgent::name},
+            [](const std::string& service_name, const std::shared_ptr<Agent>& agent, const core::trust::dbus::BusFactory::Ptr& bf, const Dictionary& dict)
+            {
+                if (dict.count("bus") == 0) throw std::runtime_error
+                {
+                    "Missing bus specifier, please choose from {system, session}."
+                };
+
+                auto bus = bf->bus_for_type(boost::lexical_cast<core::trust::dbus::BusFactory::Type>(dict.at("bus")));
+
+                auto service = core::dbus::Service::add_service(bus, (core::trust::dbus::Agent::default_service_name_pattern() % service_name).str());
+                auto object = service->add_object_for_path(core::trust::dbus::Agent::default_object_path());
+
+                return std::make_shared<core::trust::dbus::Agent::Skeleton>(
+                            core::trust::dbus::Agent::Skeleton::Configuration
+                            {
+                                object,
+                                bus,
+                                [agent](const core::trust::Agent::RequestParameters& params)
+                                {
+                                    return agent->authenticate_request_with_parameters(params);
+                                }
+                            });
+            }
         }
     };
     return lut;
@@ -262,7 +259,7 @@
     options.add_options()
             (Parameters::ForService::name, Options::value<std::string>()->required(), Parameters::ForService::description)
             (Parameters::WithTextDomain::name, Options::value<std::string>(), Parameters::WithTextDomain::description)
-            (Parameters::StoreBus::name, Options::value<std::string>()->default_value("session"), Parameters::StoreBus::description)
+            (Parameters::StoreBus::name, Options::value<core::trust::dbus::BusFactory::Type>()->required(), Parameters::StoreBus::description)
             (Parameters::LocalAgent::name, Options::value<std::string>()->required(), Parameters::LocalAgent::description)
             (Parameters::RemoteAgent::name, Options::value<std::string>()->required(), Parameters::RemoteAgent::description);
 
@@ -270,10 +267,10 @@
     {
         argc,
         argv
-    };
+    };    
 
     try
-    {
+    {        
         auto parsed_options = parser.options(options).allow_unregistered().run();
         Options::store(parsed_options, vm);
         Options::notify(vm);
@@ -286,6 +283,8 @@
             "Error parsing command line: " + boost::diagnostic_information(e)
         };
     }
+
+    auto bf = core::trust::dbus::BusFactory::create_default();
 
     auto service_name = vm[Parameters::ForService::name].as<std::string>();
 
@@ -327,12 +326,12 @@
         core::trust::PrivilegeEscalationPreventionAgent::default_user_id_functor(),
         formatting_agent);
 
-    auto remote_agent = remote_agent_factory(service_name, formatting_agent, dict);
+    auto remote_agent = remote_agent_factory(service_name, formatting_agent, bf, dict);
 
     return core::trust::Daemon::Skeleton::Configuration
     {
         service_name,
-        bus_from_name(vm[Parameters::StoreBus::name].as<std::string>()),
+        bf->bus_for_type(vm[Parameters::StoreBus::name].as<core::trust::dbus::BusFactory::Type>()),
         {local_store, privilege_escalation_prevention_agent},
         {remote_agent}
     };
@@ -359,7 +358,7 @@
     {
         {
             std::string{Daemon::RemoteAgents::UnixDomainSocketRemoteAgent::name},
-            [](const std::string&, const Dictionary& dict)
+            [](const std::string&, const core::trust::dbus::BusFactory::Ptr&, const Dictionary& dict)
             {
                 if (dict.count("endpoint") == 0) throw std::runtime_error
                 {
@@ -379,10 +378,10 @@
             }
         },
         {
-            std::string{Daemon::RemoteAgents::DBusRemoteAgent::name},
-            [](const std::string& service_name, const Dictionary& dict)
-            {
-                auto bus = bus_from_dictionary(dict);
+            std::string{Daemon::RemoteAgents::SystemServiceDBusRemoteAgent::name},
+            [](const std::string& service_name, const core::trust::dbus::BusFactory::Ptr& bf, const Dictionary& dict)
+            {
+                auto bus = bf->bus_for_type(boost::lexical_cast<core::trust::dbus::BusFactory::Type>(dict.at("bus")));
 
                 std::string dbus_service_name = core::trust::remote::dbus::default_service_name_prefix + std::string{"."} + service_name;
 
@@ -438,12 +437,14 @@
         };
     }
 
+    auto bf = core::trust::dbus::BusFactory::create_default();
+
     auto service_name = vm[Parameters::ForService::name].as<std::string>();
 
     auto remote_agent_factory = core::trust::Daemon::Stub::known_remote_agent_factories()
             .at(vm[Parameters::RemoteAgent::name].as<std::string>());
 
-    auto remote_agent = remote_agent_factory(service_name, dict);
+    auto remote_agent = remote_agent_factory(service_name, bf, dict);
 
     return core::trust::Daemon::Stub::Configuration
     {
